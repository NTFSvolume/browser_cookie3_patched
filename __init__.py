--- conflicted
+++ resolved
@@ -121,12 +121,8 @@
         return decrypted.decode("utf-8")
 
 class Firefox:
-<<<<<<< HEAD
-    def __init__(self, cookie_file=None):
+    def __init__(self, cookie_file=None, domain_name=""):
         self.tmp_cookie_file = None
-=======
-    def __init__(self, cookie_file=None, domain_name=""):
->>>>>>> 28f232f3
         cookie_file = cookie_file or self.find_cookie_file()
         self.tmp_cookie_file = create_local_copy(cookie_file)
         # current sessions are saved in sessionstore.js
